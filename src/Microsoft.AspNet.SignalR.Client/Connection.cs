// Copyright (c) Microsoft Open Technologies, Inc. All rights reserved. See License.md in the project root for license information.

using System;
using System.Collections.Generic;
using System.Diagnostics;
using System.Diagnostics.CodeAnalysis;
using System.Globalization;
using System.IO;
using System.Linq;
using System.Net;
using System.Reflection;
using System.Text;
using System.Threading;
using System.Threading.Tasks;
using Microsoft.AspNet.SignalR.Client.Http;
using Microsoft.AspNet.SignalR.Client.Infrastructure;
using Microsoft.AspNet.SignalR.Client.Transports;
using Microsoft.AspNet.SignalR.Infrastructure;
using Newtonsoft.Json;
using Newtonsoft.Json.Linq;
#if (NET4 || NET45)
using System.Security.Cryptography.X509Certificates;
#endif

namespace Microsoft.AspNet.SignalR.Client
{
    /// <summary>
    /// Provides client connections for SignalR services.
    /// </summary>
    [SuppressMessage("Microsoft.Design", "CA1001:TypesThatOwnDisposableFieldsShouldBeDisposable", Justification = "_disconnectCts is disposed on disconnect.")]
    public class Connection : IConnection, IDisposable
    {
        internal static readonly TimeSpan DefaultAbortTimeout = TimeSpan.FromSeconds(30);

        private static Version _assemblyVersion;

        private IClientTransport _transport;

        // Propagates notification that connection should be stopped.
        private CancellationTokenSource _disconnectCts;

        // The amount of time the client should attempt to reconnect before stopping.
        private TimeSpan _disconnectTimeout;

        // Provides a way to cancel the the timeout that stops a reconnect cycle
        private IDisposable _disconnectTimeoutOperation;

        // The default connection state is disconnected
        private ConnectionState _state;

        private ConnectingMessageBuffer _connectingMessageBuffer;

        private KeepAliveData _keepAliveData;

        private Task _connectTask;

        private TextWriter _traceWriter;

        // Used to synchronize state changes
        private readonly object _stateLock = new object();

        // Used to synchronize starting and stopping specifically
        private readonly object _startLock = new object();

        // Used to ensure we don't write to the Trace TextWriter from multiple threads simultaneously 
        private readonly object _traceLock = new object();

        // Keeps track of when the last keep alive from the server was received
        private HeartbeatMonitor _monitor;

        //The json serializer for the connections
        private JsonSerializer _jsonSerializer = new JsonSerializer();

#if (NET4 || NET45)
        private readonly X509CertificateCollection _certCollection = new X509CertificateCollection();
#endif

        /// <summary>
        /// Occurs when the <see cref="Connection"/> has received data from the server.
        /// </summary>
        public event Action<string> Received;

        /// <summary>
        /// Occurs when the <see cref="Connection"/> has encountered an error.
        /// </summary>
        public event Action<Exception> Error;

        /// <summary>
        /// Occurs when the <see cref="Connection"/> is stopped.
        /// </summary>
        public event Action Closed;

        /// <summary>
        /// Occurs when the <see cref="Connection"/> starts reconnecting after an error.
        /// </summary>
        public event Action Reconnecting;

        /// <summary>
        /// Occurs when the <see cref="Connection"/> successfully reconnects after a timeout.
        /// </summary>
        public event Action Reconnected;

        /// <summary>
        /// Occurs when the <see cref="Connection"/> state changes.
        /// </summary>
        public event Action<StateChange> StateChanged;

        /// <summary>
        /// Occurs when the <see cref="Connection"/> is about to timeout
        /// </summary>
        public event Action ConnectionSlow;

        /// <summary>
        /// Initializes a new instance of the <see cref="Connection"/> class.
        /// </summary>
        /// <param name="url">The url to connect to.</param>
        public Connection(string url)
            : this(url, (string)null)
        {
        }

        /// <summary>
        /// Initializes a new instance of the <see cref="Connection"/> class.
        /// </summary>
        /// <param name="url">The url to connect to.</param>
        /// <param name="queryString">The query string data to pass to the server.</param>
        public Connection(string url, IDictionary<string, string> queryString)
            : this(url, CreateQueryString(queryString))
        {
        }

        /// <summary>
        /// Initializes a new instance of the <see cref="Connection"/> class.
        /// </summary>
        /// <param name="url">The url to connect to.</param>
        /// <param name="queryString">The query string data to pass to the server.</param>
        public Connection(string url, string queryString)
        {
            if (url == null)
            {
                throw new ArgumentNullException("url");
            }

            if (url.Contains("?"))
            {
                throw new ArgumentException(String.Format(CultureInfo.CurrentCulture, Resources.Error_UrlCantContainQueryStringDirectly), "url");
            }

            if (!url.EndsWith("/", StringComparison.Ordinal))
            {
                url += "/";
            }

            Url = url;
            QueryString = queryString;
            _disconnectTimeoutOperation = DisposableAction.Empty;
            _connectingMessageBuffer = new ConnectingMessageBuffer(this, OnMessageReceived);
            Items = new Dictionary<string, object>(StringComparer.OrdinalIgnoreCase);
            State = ConnectionState.Disconnected;
            TraceLevel = TraceLevels.All;
            TraceWriter = new DebugTextWriter();
            Headers = new HeaderDictionary(this);
        }

        /// <summary>
        /// Object to store the various keep alive timeout values
        /// </summary>
        KeepAliveData IConnection.KeepAliveData
        {
            get
            {
                return _keepAliveData;
            }
            set
            {
                _keepAliveData = value;
            }
        }
       
#if NET4 || NET45
        X509CertificateCollection IConnection.Certificates
        {
            get
            {
                return _certCollection;
            }
        }
#endif

        public TraceLevels TraceLevel { get; set; }

        public TextWriter TraceWriter
        {
            get
            {
                return _traceWriter;
            }
            set
            {
                if (value == null)
                {
                    throw new ArgumentNullException("value");
                }

                _traceWriter = value;
            }
        }

        /// <summary>
        /// Gets or sets the serializer used by the connection
        /// </summary>
        public JsonSerializer JsonSerializer
        {
            get
            {
                return _jsonSerializer;
            }
            set
            {
                if (value == null)
                {
                    throw new ArgumentNullException("value");
                }

                _jsonSerializer = value;
            }
        }

        /// <summary>
        /// Gets or sets the cookies associated with the connection.
        /// </summary>
        public CookieContainer CookieContainer { get; set; }

        /// <summary>
        /// Gets or sets authentication information for the connection.
        /// </summary>
        public ICredentials Credentials { get; set; }

        /// <summary>
        /// Gets and sets headers for the requests
        /// </summary>
        public IDictionary<string, string> Headers { get; private set; }

#if !SILVERLIGHT
        /// <summary>
        /// Gets of sets proxy information for the connection.
        /// </summary>
        public IWebProxy Proxy { get; set; }
#endif

        /// <summary>
        /// Gets the url for the connection.
        /// </summary>
        public string Url { get; private set; }

        /// <summary>
        /// Gets or sets the last message id for the connection.
        /// </summary>
        public string MessageId { get; set; }

        /// <summary>
        /// Gets or sets the connection id for the connection.
        /// </summary>
        public string ConnectionId { get; set; }

        /// <summary>
        /// Gets or sets the connection token for the connection.
        /// </summary>
        public string ConnectionToken { get; set; }

        /// <summary>
        /// Gets or sets the groups token for the connection.
        /// </summary>
        public string GroupsToken { get; set; }

        /// <summary>
        /// Gets a dictionary for storing state for a the connection.
        /// </summary>
        public IDictionary<string, object> Items { get; private set; }

        /// <summary>
        /// Gets the querystring specified in the ctor.
        /// </summary>
        public string QueryString { get; private set; }

        public IClientTransport Transport
        {
            get
            {
                return _transport;
            }
        }

        /// <summary>
        /// Gets the current <see cref="ConnectionState"/> of the connection.
        /// </summary>
        public ConnectionState State
        {
            get
            {
                return _state;
            }
            private set
            {
                lock (_stateLock)
                {
                    if (_state != value)
                    {
                        var stateChange = new StateChange(oldState: _state, newState: value);
                        _state = value;

                        if (StateChanged != null)
                        {
                            StateChanged(stateChange);
                        }
                    }
                }
            }
        }

        /// <summary>
        /// Starts the <see cref="Connection"/>.
        /// </summary>
        /// <returns>A task that represents when the connection has started.</returns>
        public Task Start()
        {
            return Start(new DefaultHttpClient());
        }

        /// <summary>
        /// Starts the <see cref="Connection"/>.
        /// </summary>
        /// <param name="httpClient">The http client</param>
        /// <returns>A task that represents when the connection has started.</returns>
        [SuppressMessage("Microsoft.Reliability", "CA2000:Dispose objects before losing scope", Justification = "This is disposed on close")]
        public Task Start(IHttpClient httpClient)
        {
            // Pick the best transport supported by the client
            return Start(new AutoTransport(httpClient));
        }

        /// <summary>
        /// Starts the <see cref="Connection"/>.
        /// </summary>
        /// <param name="transport">The transport to use.</param>
        /// <returns>A task that represents when the connection has started.</returns>
        public Task Start(IClientTransport transport)
        {
            lock (_startLock)
            {
                _connectTask = TaskAsyncHelper.Empty;
                _disconnectCts = new CancellationTokenSource();

                if (!ChangeState(ConnectionState.Disconnected, ConnectionState.Connecting))
                {
                    return _connectTask;
                }

                _monitor = new HeartbeatMonitor(this, _stateLock);
                _transport = transport;

                _connectTask = Negotiate(transport);
            }

            return _connectTask;
        }

        protected virtual string OnSending()
        {
            return null;
        }

        [SuppressMessage("Microsoft.Design", "CA1031:DoNotCatchGeneralExceptionTypes", Justification = "The exception is flowed back to the caller via the tcs.")]
        private Task Negotiate(IClientTransport transport)
        {
            return transport.Negotiate(this)
                            .Then(negotiationResponse =>
                            {
                                VerifyProtocolVersion(negotiationResponse.ProtocolVersion);

                                ConnectionId = negotiationResponse.ConnectionId;
                                ConnectionToken = negotiationResponse.ConnectionToken;
                                _disconnectTimeout = TimeSpan.FromSeconds(negotiationResponse.DisconnectTimeout);

                                // If we have a keep alive
                                if (negotiationResponse.KeepAliveTimeout != null)
                                {
                                    _keepAliveData = new KeepAliveData(TimeSpan.FromSeconds(negotiationResponse.KeepAliveTimeout.Value));
                                }

                                var data = OnSending();
                                return StartTransport(data);
                            })
                            .ContinueWithNotComplete(() => Disconnect());
        }

        private Task StartTransport(string data)
        {
            return _transport.Start(this, data, _disconnectCts.Token)
                             .RunSynchronously(() =>
                             {
                                 ChangeState(ConnectionState.Connecting, ConnectionState.Connected);

<<<<<<< HEAD
                                 if (_keepAliveData != null && _transport.SupportsKeepAlive)
=======
                                 // Now that we're connected drain any messages within the buffer
                                 // We want to protect against state changes when draining
                                 lock (_stateLock)
                                 {
                                     _connectingMessageBuffer.Drain();
                                 }

                                 if (_keepAliveData != null)
>>>>>>> bf42797c
                                 {
                                     // Start the monitor to check for server activity
                                     _monitor.Start();
                                 }
                             });
        }

        private bool ChangeState(ConnectionState oldState, ConnectionState newState)
        {
            return ((IConnection)this).ChangeState(oldState, newState);
        }

        bool IConnection.ChangeState(ConnectionState oldState, ConnectionState newState)
        {
            lock (_stateLock)
            {
                // If we're in the expected old state then change state and return true
                if (_state == oldState)
                {
                    Trace(TraceLevels.StateChanges, "ChangeState({0}, {1})", oldState, newState);

                    State = newState;
                    return true;
                }
            }

            // Invalid transition
            return false;
        }

        private static void VerifyProtocolVersion(string versionString)
        {
            Version version;

            if (String.IsNullOrEmpty(versionString) ||
                !TryParseVersion(versionString, out version) ||
                !(version.Major == 1 && version.Minor == 2))
            {
                throw new InvalidOperationException(String.Format(CultureInfo.CurrentCulture,
                                                                  Resources.Error_IncompatibleProtocolVersion,
                                                                  "1.2",
                                                                  versionString ?? "null"));
            }
        }

        /// <summary>
        /// Stops the <see cref="Connection"/> and sends an abort message to the server.
        /// </summary>
        public void Stop()
        {
            Stop(DefaultAbortTimeout);
        }

        /// <summary>
        /// Stops the <see cref="Connection"/> and sends an abort message to the server.
        /// <param name="timeout">The timeout</param>
        /// </summary>
        [SuppressMessage("Microsoft.Design", "CA1031:DoNotCatchGeneralExceptionTypes", Justification = "We don't want to raise the Start exception on Stop.")]
        public void Stop(TimeSpan timeout)
        {
            lock (_startLock)
            {
                // Wait for the connection to connect
                if (_connectTask != null)
                {
                    try
                    {
                        _connectTask.Wait(timeout);
                    }
                    catch (Exception ex)
                    {
                        Trace(TraceLevels.Events, "Error: {0}", ex.GetBaseException());
                    }
                }

                lock (_stateLock)
                {
                    // Do nothing if the connection is offline
                    if (State != ConnectionState.Disconnected)
                    {
                        string connectionId = ConnectionId;

                        Trace(TraceLevels.Events, "Stop");

                        // If we've connected then instantly disconnected we may have data in the incomingMessageBuffer
                        // Therefore we need to clear it incase we start the connection again.
                        _connectingMessageBuffer.Clear();

                        // Dispose the heart beat monitor so we don't fire notifications when waiting to abort
                        _monitor.Dispose();

                        _transport.Abort(this, timeout);

                        Disconnect();

                        _disconnectCts.Dispose();

                        if (_transport != null)
                        {
                            Trace(TraceLevels.Events, "Transport.Dispose({0})", connectionId);

                            _transport.Dispose();
                            _transport = null;
                        }
                    }
                }
            }
        }

        /// <summary>
        /// Stops the <see cref="Connection"/> without sending an abort message to the server.
        /// This function is called after we receive a disconnect message from the server.
        /// </summary>
        void IConnection.Disconnect()
        {
            Disconnect();
        }

        private void Disconnect()
        {
            lock (_stateLock)
            {
                // Do nothing if the connection is offline
                if (State != ConnectionState.Disconnected)
                {
                    // Change state before doing anything else in case something later in the method throws
                    State = ConnectionState.Disconnected;

                    Trace(TraceLevels.StateChanges, "Disconnect");

                    _disconnectTimeoutOperation.Dispose();
                    _disconnectCts.Cancel();
                    _monitor.Dispose();

                    Trace(TraceLevels.Events, "Closed");

                    // Clear the state for this connection
                    ConnectionId = null;
                    ConnectionToken = null;
                    GroupsToken = null;
                    MessageId = null;

                    // TODO: Do we want to trigger Closed if we are connecting?
                    if (Closed != null)
                    {
                        Closed();
                    }
                }
            }
        }

        /// <summary>
        /// Sends data asynchronously over the connection.
        /// </summary>
        /// <param name="data">The data to send.</param>
        /// <returns>A task that represents when the data has been sent.</returns>
        public Task Send(string data)
        {
            if (State == ConnectionState.Disconnected)
            {
                throw new InvalidOperationException(String.Format(CultureInfo.CurrentCulture, Resources.Error_StartMustBeCalledBeforeDataCanBeSent));
            }

            if (State == ConnectionState.Connecting)
            {
                throw new InvalidOperationException(String.Format(CultureInfo.CurrentCulture, Resources.Error_ConnectionHasNotBeenEstablished));
            }

            return _transport.Send(this, data);
        }

        /// <summary>
        /// Sends an object that will be JSON serialized asynchronously over the connection.
        /// </summary>
        /// <param name="value">The value to serialize.</param>
        /// <returns>A task that represents when the data has been sent.</returns>
        public Task Send(object value)
        {
            return Send(this.JsonSerializeObject(value));
        }

#if (NET4 || NET45)
        /// <summary>
        /// Adds a client certificate to the request
        /// </summary>
        /// <param name="certificate">Client Certificate</param>
        public void AddClientCertificate(X509Certificate certificate)
        {
            lock (_stateLock)
            {
                if (State != ConnectionState.Disconnected)
                {
                    throw new InvalidOperationException(Resources.Error_CertsCanOnlyBeAddedWhenDisconnected);
                }

                _certCollection.Add(certificate);
            }
        }
#endif

        public void Trace(TraceLevels level, string format, params object[] args)
        {
            lock (_traceLock)
            {
                if (TraceLevel.HasFlag(level))
                {
                    _traceWriter.WriteLine(
                        DateTime.UtcNow.ToString("HH:mm:ss.fffffff", CultureInfo.InvariantCulture) + " - " +
                            (ConnectionId ?? "null") + " - " +
                            format,
                        args);
                }
            }
        }


        [SuppressMessage("Microsoft.Design", "CA1062:Validate arguments of public methods", MessageId = "0", Justification = "This is called by the transport layer")]
        void IConnection.OnReceived(JToken message)
        {
            // Try to buffer only if we're still trying to connect to the server.
            // Need to protect against state changes here
            lock (_stateLock)
            {
                if (!_connectingMessageBuffer.TryBuffer(message))
                {
                    OnMessageReceived(message);
                }
            }
        }

        [System.Diagnostics.CodeAnalysis.SuppressMessage("Microsoft.Design", "CA1031:DoNotCatchGeneralExceptionTypes", Justification="The exception can be from user code, needs to be a catch all."), SuppressMessage("Microsoft.Design", "CA1062:Validate arguments of public methods", MessageId = "0", Justification = "This is called by the transport layer")]
        protected virtual void OnMessageReceived(JToken message)
        {
            if (Received != null)
            {
                // #1889: We now have a try-catch in the OnMessageReceived handler.  One note about this change is that
                // messages that are triggered via responses to server invocations will no longer be wrapped in an
                // aggregate exception due to this change.  This makes the exception throwing behavior consistent across
                // all types of receive triggers.
                try
                {
                    Received(message.ToString());
                }
                catch (Exception ex)
                {
                    OnError(ex);
                }
            }
        }

        private void OnError(Exception error)
        {
            Trace(TraceLevels.Events, "OnError({0})", error);

            if (Error != null)
            {
                Error(error);
            }
        }

        void IConnection.OnError(Exception error)
        {
            OnError(error);
        }

        void IConnection.OnReconnecting()
        {
            // Only allow the client to attempt to reconnect for a _disconnectTimout TimeSpan which is set by
            // the server during negotiation.
            // If the client tries to reconnect for longer the server will likely have deleted its ConnectionId
            // topic along with the contained disconnect message.
            _disconnectTimeoutOperation = SetTimeout(_disconnectTimeout, Disconnect);
            if (Reconnecting != null)
            {
                Reconnecting();
            }
        }

        void IConnection.OnReconnected()
        {
            // Prevent the timeout set OnReconnecting from firing and stopping the connection if we have successfully
            // reconnected before the _disconnectTimeout delay.
            _disconnectTimeoutOperation.Dispose();

            if (Reconnected != null)
            {
                Reconnected();
            }

            ((IConnection)this).UpdateLastKeepAlive();
        }

        void IConnection.OnConnectionSlow()
        {
            Trace(TraceLevels.Events, "OnConnectionSlow");

            if (ConnectionSlow != null)
            {
                ConnectionSlow();
            }
        }

        /// <summary>
        /// Sets LastKeepAlive to the current time 
        /// </summary>
        void IConnection.UpdateLastKeepAlive()
        {
            if (_keepAliveData != null)
            {
                _keepAliveData.LastKeepAlive = DateTime.UtcNow;
            }
        }

        [SuppressMessage("Microsoft.Design", "CA1062:Validate arguments of public methods", MessageId = "0", Justification = "This is called by the transport layer")]
        void IConnection.PrepareRequest(IRequest request)
        {
#if WINDOWS_PHONE
            // http://msdn.microsoft.com/en-us/library/ff637320(VS.95).aspx
            request.UserAgent = CreateUserAgentString("SignalR.Client.WP7");
#elif SILVERLIGHT
            // Useragent is not possible to set with Silverlight, not on the UserAgent property of the request nor in the Headers key/value in the request
#else
            request.UserAgent = CreateUserAgentString("SignalR.Client");
#endif
            request.SetRequestHeaders(Headers);
        }

        [System.Diagnostics.CodeAnalysis.SuppressMessage("Microsoft.Performance", "CA1811:AvoidUncalledPrivateCode", Justification = "Can be called via other clients.")]
        private static string CreateUserAgentString(string client)
        {
            if (_assemblyVersion == null)
            {
#if NETFX_CORE
                _assemblyVersion = new Version("2.0.0");
#else
                _assemblyVersion = new AssemblyName(typeof(Connection).Assembly.FullName).Version;
#endif
            }

#if NETFX_CORE
            return String.Format(CultureInfo.InvariantCulture, "{0}/{1} ({2})", client, _assemblyVersion, "Unknown OS");
#else
            return String.Format(CultureInfo.InvariantCulture, "{0}/{1} ({2})", client, _assemblyVersion, Environment.OSVersion);
#endif
        }

        [SuppressMessage("Microsoft.Design", "CA1031:DoNotCatchGeneralExceptionTypes", Justification = "The Version constructor can throw exceptions of many different types. Failure is indicated by returning false.")]
        private static bool TryParseVersion(string versionString, out Version version)
        {
#if WINDOWS_PHONE || NET35
            try
            {
                version = new Version(versionString);
                return true;
            }
            catch
            {
                version = null;
                return false;
            }
#else
            return Version.TryParse(versionString, out version);
#endif
        }

        private static string CreateQueryString(IDictionary<string, string> queryString)
        {
            return String.Join("&", queryString.Select(kvp => kvp.Key + "=" + kvp.Value).ToArray());
        }

        // TODO: Refactor into a helper class
        private static IDisposable SetTimeout(TimeSpan delay, Action operation)
        {
            var cancellableInvoker = new ThreadSafeInvoker();

            TaskAsyncHelper.Delay(delay).Then(() => cancellableInvoker.Invoke(operation));

            // Disposing this return value will cancel the operation if it has not already been invoked.
            return new DisposableAction(() => cancellableInvoker.Invoke());
        }

        /// <summary>
        /// Default text writer
        /// </summary>
        private class DebugTextWriter : TextWriter
        {
            public DebugTextWriter()
                : base(CultureInfo.InvariantCulture)
            {
            }

            public override void WriteLine(string value)
            {
                Debug.WriteLine(value);
            }

#if NETFX_CORE
            public override void Write(char value)
            {
                // This is wrong we don't call it
                Debug.WriteLine(value);
            }
#endif

            public override Encoding Encoding
            {
                get { return Encoding.UTF8; }
            }
        }

        /// <summary>
        /// Stop the connection, equivalent to calling connection.stop
        /// </summary>
        public void Dispose()
        {
            Dispose(true);
            GC.SuppressFinalize(this);
        }

        /// <summary>
        /// Stop the connection, equivalent to calling connection.stop
        /// </summary>
        /// <param name="disposing">Set this to true to perform the dispose, false to do nothing</param>
        protected virtual void Dispose(bool disposing)
        {
            if (disposing)
            {
                Stop();
            }
        }
    }
}<|MERGE_RESOLUTION|>--- conflicted
+++ resolved
@@ -401,9 +401,6 @@
                              {
                                  ChangeState(ConnectionState.Connecting, ConnectionState.Connected);
 
-<<<<<<< HEAD
-                                 if (_keepAliveData != null && _transport.SupportsKeepAlive)
-=======
                                  // Now that we're connected drain any messages within the buffer
                                  // We want to protect against state changes when draining
                                  lock (_stateLock)
@@ -411,8 +408,7 @@
                                      _connectingMessageBuffer.Drain();
                                  }
 
-                                 if (_keepAliveData != null)
->>>>>>> bf42797c
+                                 if (_keepAliveData != null && _transport.SupportsKeepAlive)
                                  {
                                      // Start the monitor to check for server activity
                                      _monitor.Start();
