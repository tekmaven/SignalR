--- conflicted
+++ resolved
@@ -1754,13 +1754,8 @@
                             // This is essentially a heuristic that will exponentially increase in wait time before
                             // triggering reconnected.  This depends on the "error" handler of Poll to cancel this 
                             // timeout if it triggers before the Reconnected event fires.
-<<<<<<< HEAD
-                            // The Math.min at the end is to ensure that the reconnect timeout does not overflow, we max out the reconnect time to an hour.
-                            reconnectTimeoutId = window.setTimeout(function () { fireReconnected(instance); }, Math.min(1000 * (Math.pow(2, reconnectErrors) - 1), 3600000));
-=======
                             // The Math.min at the end is to ensure that the reconnect timeout does not overflow.
                             reconnectTimeoutId = window.setTimeout(function () { fireReconnected(instance); }, Math.min(1000 * (Math.pow(2, reconnectErrors) - 1), maxFireReconnectedTimeout));
->>>>>>> 778bbe96
                         }
                     }(connection));
 
